#!/bin/bash

OS="$(uname)"
RELEASE="release"
RELEASEBENCH="release-bench"
RELEASETRACE="release-trace"
DEBUG="debug"
OSX="_osx"
BACKPWD="$PWD"
ADAPTIVE=""
CXX="g++"

RED='\033[0;31m'
GREEN='\033[0;32m'
ORANGE='\033[0;33m'
CYAN='\033[0;36m'
NC='\033[0m' # No Color

RED='\033[0;31m'
GREEN='\033[0;32m'
ORANGE='\033[0;33m'
CYAN='\033[0;36m'
NC='\033[0m' # No Color

if [ "$OS" == "Darwin" ]; then
    RELEASE="$RELEASE$OSX"
    RELEASEBENCH="$RELEASEBENCH$OSX"
    RELEASETRACE="$RELEASETRACE$OSX"
    DEBUG="$DEBUG$OSX"
    CXX="clang++"
fi

function usage()
{
    echo "$0: usage: build.sh [release|bench|trace|debug|clean|doc|tests] [AS]"
    exit 1
}

function release()
{
    mkdir -p $RELEASE
    cd $RELEASE
    cmake -DCMAKE_BUILD_TYPE=Release -DCMAKE_CXX_COMPILER=$CXX $ADAPTIVE ..
    make
    sudo make install
}

function debug()
{
    mkdir -p $DEBUG
    cd $DEBUG
    cmake -DCMAKE_BUILD_TYPE=Debug -DCMAKE_CXX_COMPILER=$CXX $ADAPTIVE ..
    make
    sudo make install
}

function trace()
{
    mkdir -p $RELEASETRACE
    cd $RELEASETRACE
    cmake -DCMAKE_BUILD_TYPE=RelWithDebInfo -DTRACE=ON -DCMAKE_CXX_COMPILER=$CXX $ADAPTIVE ..
    make
    sudo make install    
}

function bench()
{
    mkdir -p $RELEASEBENCH
    cd $RELEASEBENCH
    cmake -DCMAKE_BUILD_TYPE=Release -DBENCH=ON -DCMAKE_CXX_COMPILER=$CXX $ADAPTIVE ..
    make
    sudo make install    
}

function clean()
{
    if [ -d "$RELEASE" ]; then 
	cd $RELEASE
	make clean
	sudo rm -fr *
	cd ..
    fi
    if [ -d "$RELEASEBENCH" ]; then 
	cd $RELEASEBENCH
	make clean
	sudo rm -fr *
	cd ..
    fi
    if [ -d "$RELEASETRACE" ]; then 
	cd $RELEASETRACE
	make clean
	sudo rm -fr *
	cd ..
    fi
    if [ -d "$DEBUG" ]; then 
	cd $DEBUG
	make clean
	sudo rm -fr *
	cd ..
    fi
    if [ -d "build" ]; then 
	cd build
	make clean
	sudo rm -fr *
	cd ..
    fi
}

function doc()
{
    doxygen doc/Doxyfile
}

function tests()
{
    cd tests
    mkdir -p build
    cd build
    cmake ..
    make
}

function first_compile()
{
    if [ "$OS" == "Linux" ]; then
	echo -e "\n\n${RED}>>> If you compile ${GREEN}GHOST${RED} for the ${CYAN}first time${RED}, you probably need to run the following command: ${ORANGE}sudo ldconfig${NC}"
    fi
<<<<<<< HEAD
}

if [ $# -gt 1 ]; then
=======
    if [ "$OS" == "Darwin" ]; then
	echo -e "\n\n${RED}>>> If you compile ${GREEN}GHOST${RED} for the ${CYAN}first time${RED}, you probably need to run the following command: ${ORANGE}sudo update_dyld_shared_cache${NC}"
    fi
}

if [ $# -gt 2 ]; then
>>>>>>> 9fd1324d
    usage
fi

if [ $# -eq 0 ]; then
    release
    first_compile
    cd $BACKPWD
    exit 0
fi

if [ $# -eq 2 ]; then
    if [ "$2" == "AS" ]; then
	ADAPTIVE="-DADAPTIVE_SEARCH=ON"
    fi
fi

if [ "$1" == "release" ]; then
    release
    first_compile
    cd $BACKPWD
    exit 0
elif [ "$1" == "bench" ]; then
    bench
    cd $BACKPWD
    exit 0
elif [ "$1" == "trace" ]; then
    trace
    cd $BACKPWD
    exit 0
elif [ "$1" == "debug" ]; then
    debug
    cd $BACKPWD
    exit 0
elif [ "$1" == "clean" ]; then
    clean
    cd $BACKPWD
    exit 0
elif [ "$1" == "doc" ]; then
    doc
    cd $BACKPWD
    exit 0
elif [ "$1" == "tests" ]; then
    tests
    cd $BACKPWD
    exit 0
else
    usage
fi
<|MERGE_RESOLUTION|>--- conflicted
+++ resolved
@@ -125,18 +125,13 @@
     if [ "$OS" == "Linux" ]; then
 	echo -e "\n\n${RED}>>> If you compile ${GREEN}GHOST${RED} for the ${CYAN}first time${RED}, you probably need to run the following command: ${ORANGE}sudo ldconfig${NC}"
     fi
-<<<<<<< HEAD
-}
 
-if [ $# -gt 1 ]; then
-=======
     if [ "$OS" == "Darwin" ]; then
 	echo -e "\n\n${RED}>>> If you compile ${GREEN}GHOST${RED} for the ${CYAN}first time${RED}, you probably need to run the following command: ${ORANGE}sudo update_dyld_shared_cache${NC}"
     fi
 }
 
 if [ $# -gt 2 ]; then
->>>>>>> 9fd1324d
     usage
 fi
 
