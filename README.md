--- conflicted
+++ resolved
@@ -3,14 +3,6 @@
 
 [![Build_Status](https://travis-ci.org/richoux/GHOST.svg?branch=master)](https://travis-ci.org/richoux/GHOST)
 
-<<<<<<< HEAD
-GHOST (General meta-Heuristic Optimization Solving Tool) is a C++ library designed to help developers to model and implement optimization problem solving. It contains a meta-heuristic solver aiming to solve any kind of combinatorial and optimization real-time problems represented by a Constraint Satisfaction Problem (CSP), a Constrained Optimization Problem (COP) or a Cost Function Network (CFN).
-
-## License
-
-GHOST is under the term of the GNU GPL v3 license. Dual-licenses are possible (see the [dual-license wiki section](https://github.com/richoux/GHOST/wiki/1.-Introduction#possibilities-for-dual-license)).
-
-=======
 [![License](https://img.shields.io/badge/License-GNU_GPL_v3-blue.svg)](https://www.gnu.org/licenses/gpl-3.0.en.html)
 
 GHOST (General meta-Heuristic Optimization Solving Tool) is a C++ library designed to help developers to model and implement optimization problem solving. It contains a meta-heuristic solver aiming to solve any kind of combinatorial and optimization real-time problems represented by a Constraint Satisfaction Problem (CSP), a Constrained Optimization Problem (COP) or a Cost Function Network (CFN).
@@ -19,7 +11,6 @@
 
 GHOST is under the term of the GNU GPL v3 license. Dual-licenses are possible (see the [dual-license wiki section](https://github.com/richoux/GHOST/wiki/1.-Introduction#possibilities-for-dual-license)).
 
->>>>>>> 9fd1324d
 ## Code documentation
 
 Please visit [richoux.github.io/GHOST](https://richoux.github.io/GHOST) for the full Doxygen documentation.
