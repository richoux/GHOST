# Tiled source files
./src/*~
test/src/*~

# Doxygen files
doc/html
doc/latex
doc/.zcache

# CMake builds
release*
debug*

# CMake test builds
tests/build*
tests/release*
tests/debug*
<<<<<<< HEAD
tests/bin
=======
tests/bin

# tutorial obj and bin
tutorial/obj/*
tutorial/bin/*
>>>>>>> 9fd1324d
<|MERGE_RESOLUTION|>--- conflicted
+++ resolved
@@ -15,12 +15,8 @@
 tests/build*
 tests/release*
 tests/debug*
-<<<<<<< HEAD
-tests/bin
-=======
 tests/bin
 
 # tutorial obj and bin
 tutorial/obj/*
-tutorial/bin/*
->>>>>>> 9fd1324d
+tutorial/bin/*