/*
 * GHOST (General meta-Heuristic Optimization Solving Tool) is a C++ framework
 * designed to help developers to model and implement optimization problem
 * solving. It contains a meta-heuristic solver aiming to solve any kind of
 * combinatorial and optimization real-time problems represented by a CSP/COP/EF-CSP/EF-COP. 
 *
 * First developed to solve game-related optimization problems, GHOST can be used for
 * any kind of applications where solving combinatorial and optimization problems. In
 * particular, it had been designed to be able to solve not-too-complex problem instances
 * within some milliseconds, making it very suitable for highly reactive or embedded systems.
 * Please visit https://github.com/richoux/GHOST for further information.
 *
 * Copyright (C) 2014-2025 Florian Richoux
 *
 * This file is part of GHOST.
 * GHOST is free software: you can redistribute it and/or
 * modify it under the terms of the GNU General Public License as published
 * by the Free Software Foundation, either version 3 of the License, or
 * (at your option) any later version.

 * GHOST is distributed in the hope that it will be useful,
 * but WITHOUT ANY WARRANTY; without even the implied warranty of
 * MERCHANTABILITY or FITNESS FOR A PARTICULAR PURPOSE.  See the
 * GNU General Public License for more details.

 * You should have received a copy of the GNU General Public License
 * along with GHOST. If not, see http://www.gnu.org/licenses/.
 */

#include <thread>

#include "options.hpp"

using ghost::Options;

Options::Options()
	: custom_starting_point( false ),
	  resume_search( false ),
	  parallel_runs( false ),
		enable_optimization_guidance( true ),
	  number_threads( std::max( 2, static_cast<int>( std::thread::hardware_concurrency() ) / 2 ) ), // std::thread::hardware_concurrency() returns 0 if it is not able to detect the number of threads
	  print( std::make_shared<Print>() ),
	  tabu_time_local_min( -1 ),
	  tabu_time_selected( -1 ),
	  percent_chance_force_trying_on_plateau( -1 ),
		max_stay_on_plateau( -1 ),
	  reset_threshold( -1 ),
	  restart_threshold( -1 ),
	  number_variables_to_reset( -1 ),
	  number_start_samplings( -1 ),
		number_variables_to_sample( -1 )
{ }

Options::Options( const Options& other )
	: custom_starting_point( other.custom_starting_point ),
	  resume_search( other.resume_search ),
	  parallel_runs( other.parallel_runs ),
		enable_optimization_guidance( other.enable_optimization_guidance ),
<<<<<<< HEAD
	  number_threads( other.number_threads ),
=======
		number_threads( other.number_threads ),
>>>>>>> e67625ab
	  print( other.print ),
	  tabu_time_local_min( other.tabu_time_local_min ),
	  tabu_time_selected( other.tabu_time_selected ),
	  percent_chance_force_trying_on_plateau( other.percent_chance_force_trying_on_plateau ),
		max_stay_on_plateau( other.max_stay_on_plateau ),
	  reset_threshold( other.reset_threshold ),
	  restart_threshold( other.restart_threshold ),
	  number_variables_to_reset( other.number_variables_to_reset ),
	  number_start_samplings( other.number_start_samplings ),
		number_variables_to_sample( other.number_variables_to_sample )
{ }

Options::Options( Options&& other )
	: custom_starting_point( other.custom_starting_point ),
	  resume_search( other.resume_search ),
	  parallel_runs( other.parallel_runs ),
		enable_optimization_guidance( other.enable_optimization_guidance ),
	  number_threads( other.number_threads ),
	  print( std::move( other.print ) ),
	  tabu_time_local_min( other.tabu_time_local_min ),
	  tabu_time_selected( other.tabu_time_selected ),
	  percent_chance_force_trying_on_plateau( other.percent_chance_force_trying_on_plateau ),
		max_stay_on_plateau( other.max_stay_on_plateau ),
	  reset_threshold( other.reset_threshold ),
	  restart_threshold( other.restart_threshold ),
	  number_variables_to_reset( other.number_variables_to_reset ),
	  number_start_samplings( other.number_start_samplings ),
		number_variables_to_sample( other.number_variables_to_sample )
{	}

Options& Options::operator=( Options other )
{
	if( this != &other )
	{
		custom_starting_point = other.custom_starting_point;
		resume_search = other.resume_search;
		parallel_runs = other.parallel_runs;
		enable_optimization_guidance = other.enable_optimization_guidance;
		number_threads = other.number_threads;
		std::swap( print, other.print );
		tabu_time_local_min = other.tabu_time_local_min;
		tabu_time_selected = other.tabu_time_selected;
		percent_chance_force_trying_on_plateau = other.percent_chance_force_trying_on_plateau;
		max_stay_on_plateau = other.max_stay_on_plateau,
		reset_threshold = other.reset_threshold;
		restart_threshold = other.restart_threshold;
		number_variables_to_reset = other.number_variables_to_reset;
		number_start_samplings = other.number_start_samplings;
		number_variables_to_sample = other.number_variables_to_sample;
	}

	return *this;
}<|MERGE_RESOLUTION|>--- conflicted
+++ resolved
@@ -56,11 +56,7 @@
 	  resume_search( other.resume_search ),
 	  parallel_runs( other.parallel_runs ),
 		enable_optimization_guidance( other.enable_optimization_guidance ),
-<<<<<<< HEAD
-	  number_threads( other.number_threads ),
-=======
 		number_threads( other.number_threads ),
->>>>>>> e67625ab
 	  print( other.print ),
 	  tabu_time_local_min( other.tabu_time_local_min ),
 	  tabu_time_selected( other.tabu_time_selected ),
